<<<<<<< HEAD
# Release 0.32.0

### Improvements 🛠

* Add support for `qml.StatePrep` as a state preparation operation.
  [(#39)](https://github.com/PennyLaneAI/pennylane-orquestra/pull/39)
=======
# Release 0.32.0-dev

### New features since last release

### Improvements 🛠

### Breaking changes 💔

* Support for Python 3.8 has been removed, and support for Python 3.11 has been added.
  [(#40)](https://github.com/PennyLaneAI/pennylane-orquestra/pull/40)

### Deprecations 👋

### Documentation 📝

### Bug fixes 🐛
>>>>>>> 53ef4002

### Contributors ✍️

This release contains contributions from (in alphabetical order):

<<<<<<< HEAD
Jay Soni
=======
Mudit Pandey
>>>>>>> 53ef4002

---

# Release 0.28.0

### Bug fixes 
* Update plugin to remove the use of `decompose_hamiltonian` in favour of `pauli_decompose`. [(#34)](https://github.com/PennyLaneAI/pennylane-orquestra/pull/34)

### Contributors

This release contains contributions from (in alphabetical order):

Jay Soni, Antal Száva

---

# Release 0.22.0

### Bug fixes

* Changes the `batch_execute` method to support executing single tapes as per
  PennyLane `v0.20.0` where batch execution is the default for a QNode.
  [(#22)](https://github.com/XanaduAI/pennylane-orquestra/pull/22)

* Fixes issues that came from updates with `v0.22.0` PennyLane and in the
  Z-Quantum libraries.
  [(#22)](https://github.com/XanaduAI/pennylane-orquestra/pull/22)

### Contributors

This release contains contributions from (in alphabetical order):

Sam Banning, Antal Száva

---

# Release 0.15.0

### Breaking changes

* For compatibility with PennyLane v0.15, the `analytic` keyword argument
  has been removed from all devices. Analytic expectation values can
  still be computed by setting `shots=None`.
  [(#16)](https://github.com/XanaduAI/pennylane-orquestra/pull/16)

### Contributors

This release contains contributions from (in alphabetical order):

Josh Izaac, Antal Száva.

---

# Release 0.14.0

### Improvements

* Updated the test suite for environments with IBMQX tokens and for the new
  core of PennyLane.
  [(#14)](https://github.com/PennyLaneAI/pennylane-orquestra/pull/14/files)
  [(#17)](https://github.com/PennyLaneAI/pennylane-orquestra/pull/17/files)

This release contains contributions from (in alphabetical order):

Josh Izaac, Antal Száva.

# Release 0.13.1

### Bug fixes

* Fixed a bug related to building the wheel.
  [(#13)](https://github.com/PennyLaneAI/pennylane-orquestra/pull/13)

### Contributors

This release contains contributions from (in alphabetical order):

Antal Száva.

---

# Release 0.13.0

Initial release.

This release contains contributions from (in alphabetical order):

Chase Roberts, Alain Delgado Gran, Theodor Isacsson, Josh Izaac, Nathan
Killoran, Antal Száva.<|MERGE_RESOLUTION|>--- conflicted
+++ resolved
@@ -1,16 +1,11 @@
-<<<<<<< HEAD
-# Release 0.32.0
+# Release 0.32.0-dev
+
+### New features since last release
 
 ### Improvements 🛠
 
 * Add support for `qml.StatePrep` as a state preparation operation.
   [(#39)](https://github.com/PennyLaneAI/pennylane-orquestra/pull/39)
-=======
-# Release 0.32.0-dev
-
-### New features since last release
-
-### Improvements 🛠
 
 ### Breaking changes 💔
 
@@ -22,17 +17,13 @@
 ### Documentation 📝
 
 ### Bug fixes 🐛
->>>>>>> 53ef4002
 
 ### Contributors ✍️
 
 This release contains contributions from (in alphabetical order):
 
-<<<<<<< HEAD
+Mudit Pandey,
 Jay Soni
-=======
-Mudit Pandey
->>>>>>> 53ef4002
 
 ---
 
